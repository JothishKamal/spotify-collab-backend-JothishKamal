package playlists

import (
<<<<<<< HEAD
=======
	"bytes"
	"database/sql"
	"encoding/json"
>>>>>>> 786fac56
	"errors"
	"fmt"
	"io"
	"io/ioutil"
	"net/http"
	"spotify-collab/internal/database"
	"spotify-collab/internal/merrors"
	"spotify-collab/internal/utils"

	"github.com/gin-gonic/gin"
	"github.com/gin-gonic/gin/binding"
	"github.com/jackc/pgx/v5"
	"github.com/jackc/pgx/v5/pgxpool"
)

type PlaylistHandler struct {
	db *pgxpool.Pool
}

func Handler(db *pgxpool.Pool) *PlaylistHandler {
	return &PlaylistHandler{
		db: db,
	}
}

func (p *PlaylistHandler) CreatePlaylist(c *gin.Context) {
	req, err := validateCreatePlaylist(c)
	if err != nil {
		merrors.Validation(c, err.Error())
		return
	}

	tx, err := p.db.Begin(c)
	if err != nil {
		merrors.InternalServer(c, err.Error())
		return
	}
	defer tx.Rollback(c)
	qtx := database.New(p.db).WithTx(tx)

	// Generate Playlist from spotify
	playlist, err := qtx.CreatePlaylist(c, database.CreatePlaylistParams{
		PlaylistID: "",
		UserUuid:   req.UserUUID,
		Name:       req.Name,
	})
	if err != nil {
		merrors.InternalServer(c, err.Error())
		return
	}

	config, err := qtx.CreateDefaultConfiguration(c, playlist.PlaylistUuid)
	if err != nil {
		merrors.InternalServer(c, err.Error())
		return
	}

	err = tx.Commit(c)
	if err != nil {
		merrors.InternalServer(c, err.Error())
		return
	}

	c.JSON(http.StatusOK, gin.H{
		"playlist": playlist,
		"config":   config,
	})
}

func (p *PlaylistHandler) ListPlaylists(c *gin.Context) {
	req, err := validateListPlaylistsReq(c)
	if err != nil {
		merrors.Validation(c, err.Error())
		return
	}

	q := database.New(p.db)
	playlists, err := q.ListPlaylists(c, req.UserUUID)
	if len(playlists) == 0 {
		merrors.NotFound(c, "No Playlists exist!")
		return
	} else if err != nil {
		merrors.InternalServer(c, err.Error())
		return
	}

	c.JSON(http.StatusOK, utils.BaseResponse{
		Success:    true,
		Message:    "Playlists successfully retrieved",
		Data:       playlists,
		StatusCode: http.StatusOK,
	})
}

func (p *PlaylistHandler) GetPlaylist(c *gin.Context) {
	req, err := validateGetPlaylistReq(c)
	if err != nil {
		merrors.Validation(c, err.Error())
		return
	}

	q := database.New(p.db)
	playlist, err := q.GetPlaylist(c, req.PlaylistUUID)
	if errors.Is(pgx.ErrNoRows, err) {
		merrors.NotFound(c, "Playlist not found")
		return
	} else if err != nil {
		merrors.InternalServer(c, err.Error())
		return
	}

	c.JSON(http.StatusOK, utils.BaseResponse{
		Success:    true,
		Message:    "Playlist successfully retrieved",
		Data:       playlist,
		StatusCode: http.StatusOK,
	})
}

func (p *PlaylistHandler) UpdatePlaylist(c *gin.Context) {
	req, err := validateUpdatePlaylistReq(c)
	if err != nil {
		merrors.Validation(c, err.Error())
		return
	}

	q := database.New(p.db)
	playlist, err := q.UpdatePlaylistName(c, database.UpdatePlaylistNameParams{
		Name:         req.Name,
		PlaylistUuid: req.PlaylistUUID,
	})
	if errors.Is(pgx.ErrNoRows, err) {
		merrors.NotFound(c, "Playlist not found")
		return
	} else if err != nil {
		merrors.InternalServer(c, err.Error())
		return
	}

	c.JSON(http.StatusOK, utils.BaseResponse{
		Success:    true,
		Message:    "Playlist successfully updated",
		Data:       playlist,
		StatusCode: http.StatusOK,
	})
}

func (p *PlaylistHandler) DeletePlaylist(c *gin.Context) {
	req, err := validateDeletePlaylistReq(c)
	if err != nil {
		merrors.Validation(c, err.Error())
		return
	}

	q := database.New(p.db)
	rows, err := q.DeletePlaylist(c, req.PlaylistUUID)
	if rows == 0 {
		merrors.NotFound(c, "Playlist not found")
		return
	} else if err != nil {
		merrors.InternalServer(c, err.Error())
		return
	}

	c.JSON(http.StatusOK, utils.BaseResponse{
		Success:    true,
		Message:    "Playlist successfully deleted",
		StatusCode: http.StatusOK,
	})
}

func (p *PlaylistHandler) UpdateConfiguration(c *gin.Context) {
	req, err := validateUpdateConfigurationReq(c)
	if err != nil {
		binding.EnableDecoderDisallowUnknownFields = true
		merrors.Validation(c, err.Error())
		return
	}

	q := database.New(p.db)
	config, err := q.GetConfiguration(c, req.PlaylistUUID)
	if err != nil {
		merrors.InternalServer(c, err.Error())
		return
	}

	if req.Explicit == nil {
		req.Explicit = &config.Explicit
	}
	if req.RequireApproval == nil {
		req.RequireApproval = &config.RequireApproval
	}
	if req.MaxSong == 0 {
		req.MaxSong = config.MaxSong
	}

	params := database.UpdateConfigurationParams{
		PlaylistUuid:    req.PlaylistUUID,
		Explicit:        *req.Explicit,
		RequireApproval: *req.RequireApproval,
		MaxSong:         req.MaxSong,
	}

	config, err = q.UpdateConfiguration(c, params)
	if err != nil {
		merrors.InternalServer(c, err.Error())
		return
	}

	c.JSON(http.StatusOK, utils.BaseResponse{
		Success:    true,
		Message:    "Configuration successfully updated",
		Data:       config,
		StatusCode: http.StatusOK,
	})

}

// currently running get id everytime can remove it later if when creating account we associate user directly with spotify id in db

func GetUserId(AccessToken string) (string, error) {

	url := "https://api.spotify.com/v1/me"

	spotifyReq, err := http.NewRequest("GET", url, nil)
	if err != nil {
		fmt.Println("Error creating request:", err)
		return "", err
	}

	spotifyReq.Header.Set("Authorization", "Bearer "+AccessToken)
	spotifyReq.Header.Set("Content-Type", "application/json")

	client := &http.Client{}
	resp, err := client.Do(spotifyReq)
	if err != nil {
		fmt.Println("Error making request:", err)
		return "", err
	}
	defer resp.Body.Close()

	if resp.StatusCode != http.StatusOK {
		return "", fmt.Errorf("non-OK HTTP status: %d", resp.StatusCode)
	}

	body, err := ioutil.ReadAll(resp.Body)
	if err != nil {
		return "", fmt.Errorf("error reading response body: %v", err)
	}

	var result map[string]interface{}
	if err := json.Unmarshal(body, &result); err != nil {
		return "", fmt.Errorf("error parsing JSON: %v", err)
	}

	userId, ok := result["id"].(string)
	if !ok {
		return "", fmt.Errorf("user ID not found in response")
	}

	return userId, nil
}

// Create playlist

func (p *PlaylistHandler) CreatePlaylistSpotify(c *gin.Context) {
	req, err := validateCreatePlaylistSpotifyReq(c)
	if err != nil {
		merrors.Validation(c, err.Error())
		return
	}

	if req.AccessToken == "" {
		merrors.Validation(c, "Access token is required")
		return
	}

	if req.PlaylistName == "" {
		merrors.Validation(c, "Playlist Name is required")
	}

	uid, err := GetUserId(req.AccessToken)
	if err != nil {
		merrors.InternalServer(c, err.Error())
		return
	}

	requestBody := CreatePlaylistSpotifyReqBody{
		PlaylistName:    req.PlaylistName,
		IsPublic:        req.IsPublic || true,
		IsCollaborative: req.IsCollaborative || false,
		Description:     req.Description,
	}

	body, err := json.Marshal(requestBody)
	if err != nil {
		fmt.Println("Error marshaling request body:", err)
		return
	}

	fmt.Println("Request Body:", string(body))

	url := fmt.Sprintf("https://api.spotify.com/v1/users/%s/playlists", uid)

	fmt.Println("URL:", url)

	spotifyReq, err := http.NewRequest("POST", url, bytes.NewBuffer(body))
	if err != nil {
		fmt.Println("Error creating request:", err)
		return
	}

	// Set headers
	spotifyReq.Header.Set("Authorization", "Bearer "+req.AccessToken)
	spotifyReq.Header.Set("Content-Type", "application/json")

	client := &http.Client{}
	resp, err := client.Do(spotifyReq)
	if err != nil {
		fmt.Println("Error making request:", err)
		return
	}
	defer resp.Body.Close()

	responseBody, _ := io.ReadAll(resp.Body)
	fmt.Println("Response Status:", resp.Status)
	fmt.Println("Response Body:", string(responseBody))

	if resp.StatusCode == http.StatusOK {
		var responseBodyMap map[string]interface{}
		err := json.NewDecoder(bytes.NewBuffer(responseBody)).Decode(&responseBodyMap)
		if err != nil {
			fmt.Println("Error decoding response body:", err)
			return
		}

		snapshotID := responseBodyMap["snapshot_id"].(string)
		fmt.Println("Added!!\n", snapshotID)
	} else if resp.StatusCode == http.StatusUnauthorized {
		fmt.Println("Error: Unauthorized - Invalid or expired access token")
	} else {
		fmt.Println("Error:", resp.Status, string(responseBody))
	}

}<|MERGE_RESOLUTION|>--- conflicted
+++ resolved
@@ -1,12 +1,8 @@
 package playlists
 
 import (
-<<<<<<< HEAD
-=======
 	"bytes"
-	"database/sql"
 	"encoding/json"
->>>>>>> 786fac56
 	"errors"
 	"fmt"
 	"io"
